name: lint and Test

on: [push, pull_request]

env:
  GO_VERSION: '1.25'
  REGISTRY_PREFIX: ghcr.io
  DOCKER_COMPOSE_VERSION: v2.21.0
  DOCKER_FILE: Dockerfile.dev

permissions:
  contents: read
  packages: write

jobs:
  lint_and_test:
    name: Lint and Test - ${{ matrix.go-version }}
    strategy:
      matrix:
<<<<<<< HEAD
        go-version: [1.25.x, 1.24.x]
=======
        go-version: [1.24.x]
>>>>>>> 3ac58787
        platform: [ubuntu-latest]
    runs-on: ${{ matrix.platform }}
    steps:
      - name: Install Go
        uses: actions/setup-go@v5
        with:
          go-version: ${{ matrix.go-version }}
          cache: false

      - name: "Checkout ${{ github.ref }}"
        uses: actions/checkout@v5

      - name: Install tools
        run: |
          make tools

      - name: Check copyright
        run: |
          make verify-copyright

      - name: Check syntax and styling of go sources
        run: |
          make lint
        if: |
          matrix.go-version == '1.25.x'

      - name: Run unit test and get test coverage
        run: |
          make cover

      - name: Upload coverage reports to Codecov
        uses: codecov/codecov-action@v5
        with:
          token: ${{ secrets.CODECOV_TOKEN }}
          slug: toodofun/gvm
          files: _output/coverage.out
        if: |
          matrix.go-version == '1.24.x'

  build:
    runs-on: ubuntu-latest
    needs: [lint_and_test]
    if: github.event_name == 'push'
    steps:
      - name: "Checkout ${{ github.ref }}"
        uses: actions/checkout@v5
        with:
          fetch-depth: 2

      - name: Setup Go
        uses: actions/setup-go@v5
        with:
          go-version: ${{ env.GO_VERSION }}

      - name: Set up Docker Buildx
        uses: docker/setup-buildx-action@v3

      - name: Set version variables to shared
        run: echo "VERSION=DEVELOP_$(git describe --tags --always)" >> $GITHUB_ENV

      - name: Login to GitHub Container Registry
        uses: docker/login-action@v3
        with:
          registry: ${{ env.REGISTRY_PREFIX }}
          username: ${{ github.actor }}
          password: ${{ secrets.GITHUB_TOKEN }}

      - name: Build docker images for host arch and push images to registry
        run: |
          make image.build.$(go env GOOS)_$(go env GOARCH)<|MERGE_RESOLUTION|>--- conflicted
+++ resolved
@@ -17,11 +17,7 @@
     name: Lint and Test - ${{ matrix.go-version }}
     strategy:
       matrix:
-<<<<<<< HEAD
         go-version: [1.25.x, 1.24.x]
-=======
-        go-version: [1.24.x]
->>>>>>> 3ac58787
         platform: [ubuntu-latest]
     runs-on: ${{ matrix.platform }}
     steps:
