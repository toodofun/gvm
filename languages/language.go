--- conflicted
+++ resolved
@@ -54,17 +54,12 @@
 	source := filepath.Join(path.GetLangRoot(l.lang.Name()), version)
 	target := filepath.Join(path.GetLangRoot(l.lang.Name()), path.Current)
 
-	// 检查是否加入了环境变量
 	pathManager, err := env.NewPathManager()
 	if err != nil {
 		return fmt.Errorf("get path manager error: %w", err)
 	}
 
-<<<<<<< HEAD
-	if err = pathManager.AddIfNotExists(path.Join(target, l.lang.Name(), "bin"), common.PositionPrepend); err != nil {
-=======
-	if err = pathManager.AddIfNotExists(filepath.Join(target, "go", "bin"), env.PositionPrepend); err != nil {
->>>>>>> 9719ba27
+	if err = pathManager.AddIfNotExists(filepath.Join(target, l.lang.Name(), "bin"), env.PositionPrepend); err != nil {
 		return fmt.Errorf("add to path error: %w", err)
 	}
 
